--- conflicted
+++ resolved
@@ -31,13 +31,8 @@
   })
 
   it('should use tracing system', (done) => {
-<<<<<<< HEAD
     const child = fork(SpecUtils.buildTestPath('fixtures/metrics/tracingChild.js'))
-
-=======
-    const child = fork(SpecUtils.buildTestPath('fixtures/features/tracingChild.js'))
     let isAlive = true
->>>>>>> ade1e233
     child.on('message', pck => {
 
       if (pck.type === 'axm:trace') {
