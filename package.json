{
  "name": "@pm2/io",
<<<<<<< HEAD
  "version": "2.4.0-beta2",
=======
  "version": "2.3.3",
>>>>>>> 37867105
  "description": "",
  "main": "build/main/src/index.js",
  "typings": "build/main/src/index.d.ts",
  "types": "build/main/src/index.d.ts",
  "module": "build/module/index.js",
  "repository": "https://github.com/keymetrics/pm2-io-apm",
  "author": {
    "name": "Vincent Vallet",
    "email": "vincent@pm2.io",
    "url": "https://pm2.io"
  },
  "license": "MIT",
  "scripts": {
    "info": "npm-scripts-info",
    "build": "trash build && yarn build:main",
    "build:main": "tsc -p tsconfig.json",
    "build:module": "tsc -p config/exports/tsconfig.module.json",
    "lint": "tslint --project . src/**/*.ts",
    "unit": "yarn build && yarn copy && nyc mocha -r ts-node/register ./test/**/*.spec.ts ./test/*.spec.ts --expose-gc",
    "copy": "copyfiles test/**/*.json build/main/",
    "test": "yarn lint && yarn unit",
    "fasttest": "yarn build; yarn copy && mocha -r ts-node/register ./test/**/*.spec.ts ./test/*.spec.ts ",
    "mono": "mocha test/metrics/eventLoopDelay.spec.ts --require ts-node/register --expose-gc",
    "watch": "tsc -w",
    "cov": "yarn unit && yarn html-coverage && opn coverage/index.html",
    "html-coverage": "nyc report --reporter=html",
    "send-coverage": "nyc report --reporter=lcov > coverage.lcov && codecov -t $CODECOV_TOKEN",
    "docs": "yarn docs:html && opn build/docs/index.html",
    "docs:html": "typedoc src/index.ts --excludePrivate --mode file --theme minimal --out build/docs",
    "docs:json": "typedoc --mode file --json build/docs/typedoc.json src/index.ts",
    "docs:publish": "yarn docs:html && gh-pages -d build/docs",
    "prepublishOnly": "yarn build"
  },
  "scripts-info": {
    "info": "Display information about the scripts",
    "build": "(Trash and re)build the library",
    "lint": "Lint all typescript source files",
    "unit": "Build the library and run unit tests",
    "test": "Lint, build, and test the library",
    "watch": "Watch source files, rebuild library on changes, rerun relevant tests",
    "cov": "Run tests, generate the HTML coverage report, and open it in a browser",
    "docs": "Generate HTML API documentation and open it in a browser",
    "docs:publish": "Generate HTML API documentation and push it to GitHub Pages",
    "docs:json": "Generate API documentation in typedoc JSON format"
  },
  "engines": {
    "node": ">=4.0"
  },
  "devDependencies": {
    "@types/chai": "4.1.4",
    "@types/mocha": "5.2.5",
    "@types/node": "10.5.2",
    "chai": "4.1.2",
    "codecov": "3.0.4",
    "concurrently": "3.6.0",
    "copyfiles": "2.0.0",
    "express": "4.16.3",
    "gh-pages": "1.2.0",
    "mocha": "5.2.0",
    "npm-scripts-info": "0.3.7",
    "nyc": "12.0.2",
    "trash-cli": "1.4.0",
    "ts-node": "7.0.0",
    "tslint": "5.11.0",
    "tslint-config-standard": "7.1.0",
    "typedoc": "0.11.1",
    "typescript": "2.9.2",
    "typings": "2.1.1"
  },
  "keywords": [],
  "nyc": {
    "extension": [
      ".ts"
    ],
    "exclude": [
      "build/main/test/**/*",
      "test/**/*"
    ]
  },
  "dependencies": {
    "async": "^2.6.1",
    "debug": "3.1.0",
    "deep-metrics": "0.0.2",
    "deepmerge": "2.1.1",
    "event-loop-inspector": "^1.2.0",
    "json-stringify-safe": "5.0.1",
    "semver": "5.5.0",
    "signal-exit": "3.0.2",
    "tslib": "1.9.3",
    "vxx": "1.2.2"
  }
}<|MERGE_RESOLUTION|>--- conflicted
+++ resolved
@@ -1,10 +1,6 @@
 {
   "name": "@pm2/io",
-<<<<<<< HEAD
-  "version": "2.4.0-beta2",
-=======
   "version": "2.3.3",
->>>>>>> 37867105
   "description": "",
   "main": "build/main/src/index.js",
   "typings": "build/main/src/index.d.ts",
@@ -26,8 +22,6 @@
     "unit": "yarn build && yarn copy && nyc mocha -r ts-node/register ./test/**/*.spec.ts ./test/*.spec.ts --expose-gc",
     "copy": "copyfiles test/**/*.json build/main/",
     "test": "yarn lint && yarn unit",
-    "fasttest": "yarn build; yarn copy && mocha -r ts-node/register ./test/**/*.spec.ts ./test/*.spec.ts ",
-    "mono": "mocha test/metrics/eventLoopDelay.spec.ts --require ts-node/register --expose-gc",
     "watch": "tsc -w",
     "cov": "yarn unit && yarn html-coverage && opn coverage/index.html",
     "html-coverage": "nyc report --reporter=html",
